--- conflicted
+++ resolved
@@ -560,26 +560,13 @@
         intra_marked.add(double_chim_pat.sub("\\1", key))
         marked.add(chim_pat.sub("", key))
 
-<<<<<<< HEAD
-    inter_keys = inter_alns.keys()[:]
-=======
-    inter_marked = set()
     inter_keys = list(inter_alns.keys())[:]
->>>>>>> 1ea2c489
     for key in inter_keys:
         marked.add(chim_pat.sub("", key))
         if key in intra_marked:
             inter_alns.pop(key)
 
-<<<<<<< HEAD
     [ret_alns.pop(key, None) for key in marked]
-=======
-    marked = set.union(marked, inter_marked)
-    for key in list(ret_alns.keys())[:]:
-        key = chim_pat.sub("", key)
-        if key in marked:
-            ret_alns.pop(key)
->>>>>>> 1ea2c489
 
     ret_alns.update(inter_alns)
     ret_alns.update(intra_alns)
